import torch
import time
import matplotlib.pyplot as plt
import numpy as np

<<<<<<< HEAD
from fadin.utils.utils import optimizer, projected_grid
from fadin.utils.compute_constants import get_zG, get_zN, get_ztzG, \
    get_ztzG_approx
=======
from fadin.utils.utils import optimizer, projected_grid, momentmatching_nomark, \
    init_kernel_parameters
from fadin.utils.compute_constants import compute_constants_fadin
>>>>>>> 68c5d898
from fadin.loss_and_gradient import compute_gradient_fadin
from fadin.kernels import DiscreteKernelFiniteSupport
from fadin.init import init_hawkes_params


class FaDIn(object):
    """Define the FaDIn framework for estimated Hawkes processes.

    The framework is detailed in:

    Guillaume Staerman, Cédric Allain, Alexandre Gramfort, Thomas Moreau
    FaDIn: Fast Discretized Inference for Hawkes Processes with General
    Parametric Kernels
    https://arxiv.org/abs/2210.04635

    FaDIn minimizes the discretized L2 loss of Hawkes processes
    defined by the intensity  as a convolution between the kernel
    :math:`\\phi_{ij}` and the sum of Dirac functions
    :math:`z_i  := \\sum_{t^i_n \\in \\mathscr{F}^i_T} \\delta_{t^i_n}`
    located at the event occurrences :math:`t^i_n`:

    .. math::
        \\forall i \\in [1 \\dots p], \\quad
        \\lambda_i(t) = \\mu_i + \\sum_{j=1}^p \\phi_{ij} * z_j(t),
        \\quad t \\in [0, T]

    where

    * :math:`p` is the dimension of the process
    * :math:`\\mu_i` are the baseline intensities
    * :math:`\\phi_{ij}` are the kernels
    * :math:`z_j(t)` are the activation vector on the discretized grid.

    Parameters
    ----------
    n_dim : `int`
        Dimension of the underlying Hawkes process.

    kernel : `str` or `callable`
        Either define a kernel in ``{'raised_cosine' | 'truncated_gaussian' |
        'truncated_exponential'}`` or a custom kernel.

    init: `str` or `dict`, default='random'
        Initialization strategy of the parameters of the Hawkes process.
        If set to 'random', the parameters are initialized randomly.
        If set to 'moment_matching_max', the parameters are initialized
        using the moment matching method with max mode.
        If set to 'moment_matching_mean', the parameters are initialized
        using the moment matching method with mean mode.
        Otherwise, the parameters are initialized using the given dictionary,
        , which must contain the following keys:
        - 'baseline': `tensor`, shape (n_dim,): Initial baseline
        - 'alpha': `tensor`, shape (n_dim, n_dim): Initial alpha
        - 'kernel': `list` of tensors of shape (n_dim, n_dim):
        Initial kernel parameters.

    optim_mask: `dict` of `tensor` or `None`, default=`None`.
        Dictionary containing the masks for the optimization of the parameters
        of the Hawkes process. If set to `None`, all parameters are optimized.
        The dictionary must contain the following keys:
        - 'baseline': `tensor` of shape (n_dim,), or `None`.
            Tensor of same shape as the baseline vector, with values in (0, 1).
            `baseline` coordinates where then tensor is equal to 0
            will not be optimized. If set to `None`, all coordinates of
            baseline will be optimized.
        - 'alpha': `tensor` of shape (n_dim, n_dim), or `None`.
            Tensor of same shape as the `alpha` tensor, with values in (0, 1).
            `alpha` coordinates and kernel parameters where `alpha_mask` = 0
            will not be optimized. If set to `None`, all coordinates of alpha
            and kernel parameters will be optimized.

    kernel_length : `float`, `default=1.`
        Length of kernels in the Hawkes process.

    delta : `float`, `default=0.01`
        Step size of the discretization grid.

    optim : `str` in ``{'RMSprop' | 'Adam' | 'GD'}``, default='RMSprop'
        The algorithms used to optimize the Hawkes processes parameters.

    step_size : `float`, `default=1e-3`
        Learning rate of the chosen optimization algorithm.

    max_iter : `int`, `default=1000`
        Maximum number of iterations during fit.

    ztzG_approx : `boolean`, `default=True`
        If ztzG_approx is false, compute the true ztzG precomputation constant
        that is the computational bottleneck of FaDIn. if ztzG_approx is true,
        ztzG is approximated with Toeplitz matrix not taking into account
        edge effects.

    log : `boolean`, `default=False`
        Record the loss values during the optimization.

    grad_kernel : `None` or `callable`, default=None
        If kernel in ``{'raised_cosine'| 'truncated_gaussian' |
        'truncated_exponential'}`` the gradient function is implemented.
        If kernel is custom, the custom gradient must be given.

    tol : `float`, `default=1e-5`
        The tolerance of the solver (iterations stop when the stopping
        criterion is below it). If not reached the solver does 'max_iter'
        iterations.

    random_state : `int`, `RandomState` instance or `None`, `default=None`
        Set the torch seed to 'random_state'.

    Attributes
    ----------
    param_baseline : `tensor`, shape (n_dim)
        Baseline parameter of the Hawkes process.

    param_alpha : `tensor`, shape (n_dim, n_dim)
        Weight parameter of the Hawkes process.

    param_kernel : `list` of `tensor`
        list containing tensor array of kernels parameters.
        The size of the list varies depending the number of
        parameters. The shape of each tensor is `(n_dim, n_dim)`.

    v_loss : `tensor`, shape (n_iter)
        If `log=True`, compute the loss accross iterations.
        If no early stopping, `n_iter` is equal to `max_iter`.
    """
    compute_gradient = staticmethod(compute_gradient_fadin)
    precomputations = True

    def __init__(self, n_dim, kernel, init='random', optim_mask=None,
                 kernel_length=1, delta=0.01, optim='RMSprop',
                 params_optim=dict(), max_iter=2000, ztzG_approx=True,
                 log=False, grad_kernel=None,
                 tol=10e-5, random_state=None):

        # Discretization parameters
        self.delta = delta
        self.kernel_length = kernel_length
        self.L = int(kernel_length / delta)
        self.ztzG_approx = ztzG_approx

        # Optimizer parameters
        self.kernel = kernel
        self.solver = optim
        self.max_iter = max_iter
        self.log = log
        self.tol = tol
        self.n_dim = n_dim
        self.kernel_model = DiscreteKernelFiniteSupport(
            self.delta,
            self.n_dim,
            kernel,
            self.W,
            0,
            self.W,
            grad_kernel
        )
        if optim_mask is None:
            optim_mask = {'baseline': None, 'alpha': None}
        if optim_mask['baseline'] is None:
            self.baseline_mask = torch.ones([n_dim])
        else:
            assert optim_mask['baseline'].shape == torch.Size([n_dim]), \
                "Invalid baseline_mask shape, must be (n_dim,)"
            self.baseline_mask = optim_mask['baseline']
        if optim_mask['alpha'] is None:
            self.alpha_mask = torch.ones([self.n_dim, self.n_dim])
        else:
            assert optim_mask['alpha'].shape == torch.Size([n_dim, n_dim]), \
                "Invalid alpha_mask shape, must be (n_dim, n_dim)"
            self.alpha_mask = optim_mask['alpha']
<<<<<<< HEAD

        # Model parameters
        if 'moment_matching' in init:
            self.init_mode = 'moment_matching'
            self.mm_mode = init.split('_')[-1]
        elif init == 'random':
            self.init_mode = 'random'
        else:
            self.init_mode = init
            assert 'baseline' in init.keys(), \
                "baseline parameter must be given"
            assert 'alpha' in init.keys(), \
                "alpha parameter must be given"
            assert 'kernel' in init.keys(), \
                "kernel parameter must be given"
=======
        self.alpha = (self.alpha * self.alpha_mask).requires_grad_(True)

        if init == 'random' or self.moment_matching or init['kernel'] is None:
            kernel_params_init = init_kernel_parameters(kernel,
                                                        self.kernel_length,
                                                        self.n_dim)

        self.kernel_params_fixed = kernel_params_init

        self.n_kernel_params = len(kernel_params_init)

        self.kernel_model = DiscreteKernelFiniteSupport(self.delta, self.n_dim,
                                                        kernel, self.kernel_length,
                                                        0, self.kernel_length,
                                                        grad_kernel)
        self.kernel = kernel
        # Set optimizer
        self.params_intens = [self.baseline, self.alpha]

        for i in range(self.n_kernel_params):
            self.params_intens.append(
                kernel_params_init[i].float().clip(1e-4).requires_grad_(True))
>>>>>>> 68c5d898

        # If the learning rate is not given, fix it to 1e-3
        if 'lr' not in params_optim.keys():
            params_optim['lr'] = 1e-3
        self.params_solver = params_optim

        # device and seed
        if random_state is None:
            torch.manual_seed(0)
        else:
            torch.manual_seed(random_state)

    def fit(self, events, end_time):
        """Learn the parameters of the Hawkes processes on a discrete grid.

        Parameters
        ----------
        events : list of array of size number of timestamps,
        list size is self.n_dim.

        end_time : int
            The end time of the Hawkes process.

        Returns
        -------
        TODO: attributes
        self : object
            Fitted parameters.
        """
        # Initialize solver parameters
        n_grid = int(1 / self.delta) * end_time + 1
        discretization = torch.linspace(0, self.kernel_length, self.L)
        events_grid = projected_grid(events, self.delta, n_grid)
        n_events = events_grid.sum(1)
        n_ground_events = [events[i].shape[0] for i in range(len(events))]
        print('number of events is:', n_ground_events)
        n_ground_events = torch.tensor(n_ground_events)
        # Initialize Hawkes parameters
        self.params_intens = init_hawkes_params(
            self,
            self.init_mode,
            events,
            n_ground_events,
            end_time
        )

<<<<<<< HEAD
        # Initialize optimizer
=======
        if self.moment_matching:
            # Moment matching initialization of Hawkes parameters
            baseline, alpha, kernel_params_init = momentmatching_nomark(
                self, events, n_ground_events, end_time, self.mm_mode
            )
            self.baseline = baseline
            self.alpha = alpha
            # Set optimizer with moment_matching parameters
            self.params_intens = [self.baseline, self.alpha]

            for i in range(self.n_kernel_params):
                kernel_param = kernel_params_init[i].float().clip(1e-4)
                kernel_param.requires_grad_(True)
                self.params_intens.append(kernel_param)

>>>>>>> 68c5d898
        self.opt = optimizer(
            self.params_intens,
            self.params_solver,
            solver=self.solver
        )

        ####################################################
        # Precomputations
        ####################################################
        start = time.time()
        self.zG, self.zN, self.ztzG = compute_constants_fadin(events_grid,
                                                              self.L,
                                                              self.ztzG_approx)
        print('precomput:', time.time() - start)

        ####################################################
        # save results
        ####################################################
        self.v_loss = torch.zeros(self.max_iter)

        self.param_baseline = torch.zeros(self.max_iter + 1, self.n_dim)
        self.param_alpha = torch.zeros(self.max_iter + 1,
                                       self.n_dim,
                                       self.n_dim)
        self.param_kernel = torch.zeros(self.n_kernel_params,
                                        self.max_iter + 1,
                                        self.n_dim, self.n_dim)
        self.param_baseline[0] = self.params_intens[0].detach()
        self.param_alpha[0] = self.params_intens[1].detach()

        for i in range(self.n_kernel_params):
            self.param_kernel[i, 0] = self.params_intens[2 + i].detach()

        ####################################################
        start = time.time()
        # Optimize parameters
        for i in range(self.max_iter):
            print(f"Fitting model... {i/self.max_iter:6.1%}\r", end='',
                  flush=True)

            self.opt.zero_grad()
            self.compute_gradient(
                self, events_grid, discretization, i, n_events, end_time
            )
            self.opt.step()

            # Save parameters
            self.params_intens[0].data = self.params_intens[0].data.clip(0) * \
                self.baseline_mask
            self.params_intens[1].data = self.params_intens[1].data.clip(0) * \
                self.alpha_mask
            self.param_baseline[i + 1] = self.params_intens[0].detach()
            self.param_alpha[i + 1] = self.params_intens[1].detach()
            for j in range(self.n_kernel_params):
                self.params_intens[2 + j].data = \
                    self.params_intens[2 + j].data.clip(0)
                self.param_kernel[j, i + 1] = \
                    self.params_intens[2 + j].detach()

            # Early stopping
            if i % 100 == 0:
                error_b = torch.abs(self.param_baseline[i + 1] -
                                    self.param_baseline[i]).max()
                error_al = torch.abs(self.param_alpha[i + 1] -
                                     self.param_alpha[i]).max()
                error_k = torch.abs(self.param_kernel[0, i + 1] -
                                    self.param_kernel[0, i]).max()

                if error_b < self.tol and error_al < self.tol \
                   and error_k < self.tol:
                    print('early stopping at iteration:', i)
                    self.param_baseline = self.param_baseline[:i + 1]
                    self.param_alpha = self.param_alpha[:i + 1]
                    for j in range(self.n_kernel_params):
                        self.param_kernel[j] = self.param_kernel[j, i + 1]
                    break
        print('iterations in ', time.time() - start)

        return self


def plot(solver, plotfig=False, bl_noise=False, title=None, ch_names=None,
         savefig=None):
    """
    Plots estimated kernels and baselines of solver.
    Should be called after calling the `fit` method on solver.

    Parameters
    ----------
    solver: |`MarkedFaDin` or `FaDIn` solver.
        `fit` method should be called on the solver before calling `plot`.

    plotfig: bool (default `False`)
        If set to `True`, the figure is plotted.

    bl_noise: bool (default`False`)
        Whether to plot the baseline of noisy activations.
        Only works if the solver has 'baseline_noise' attribute.

    title: `str` or `None`, default=`None`
        Title of the plot. If set to `None`, the title text is generic.

    ch_names: list of `str` (default `None`)
        Channel names for subplots. If set to `None`, will be set to
        `np.arange(solver.n_dim).astype('str')`.
    savefig: str or `None`, default=`None`
        Path for saving the figure. If set to `None`, the figure is not saved.

    Returns
    -------
    fig, axs : matplotlib.pyplot Figure
        n_dim x n_dim subplots, where subplot of coordinates (i, j) shows the
        kernel component $\\alpha_{i, j}\\phi_{i, j}$ and the baseline $\\mu_i$
        of the intensity function $\\lambda_i$.

    """
    # Recover kernel time values and y values for kernel plot
    discretization = torch.linspace(0, solver.W, 200)
    kernel = DiscreteKernelFiniteSupport(solver.delta,
                                         solver.n_dim,
                                         kernel=solver.kernel,
                                         kernel_length=solver.W)

    kappa_values = kernel.kernel_eval(solver.params_intens[-2:],
                                      discretization).detach()
    # Plot
    if ch_names is None:
        ch_names = np.arange(solver.n_dim).astype('str')
    fig, axs = plt.subplots(nrows=solver.n_dim,
                            ncols=solver.n_dim,
                            figsize=(4 * solver.n_dim, 4 * solver.n_dim),
                            sharey=True,
                            sharex=True,
                            squeeze=False)
    for i in range(solver.n_dim):
        for j in range(solver.n_dim):
            # Plot baseline
            label = (rf'$\mu_{{{ch_names[i]}}}$=' +
                     f'{round(solver.baseline[i].item(), 2)}')
            axs[i, j].hlines(
                y=solver.baseline[i].item(),
                xmin=0,
                xmax=solver.W,
                label=label,
                color='orange',
                linewidth=4
            )
            if bl_noise:
                # Plot noise baseline
                mutilde = round(solver.baseline_noise[i].item(), 2)
                label = rf'$\tilde{{\mu}}_{{{ch_names[i]}}}$={mutilde}'
                axs[i, j].hlines(
                    y=solver.baseline_noise[i].item(),
                    xmin=0,
                    xmax=solver.W,
                    label=label,
                    color='green',
                    linewidth=4
                )
            # Plot kernel (i, j)
            phi_values = solver.alpha[i, j].item() * kappa_values[i, j, 1:]
            axs[i, j].plot(
                discretization[1:],
                phi_values,
                label=rf'$\phi_{{{ch_names[i]},{ch_names[j]}}}$',
                linewidth=4
            )
            if solver.kernel == 'truncated_gaussian':
                # Plot mean of gaussian kernel
                mean = round(solver.params_intens[-2][i, j].item(), 2)
                axs[i, j].vlines(
                    x=mean,
                    ymin=0,
                    ymax=torch.max(phi_values).item(),
                    label=rf'mean={mean}',
                    color='pink',
                    linestyles='dashed',
                    linewidth=3,
                )
            # Handle text
            axs[i, j].set_xlabel('Time', size='x-large')
            axs[i, j].tick_params(
                axis='both',
                which='major',
                labelsize='x-large'
            )
            axs[i, j].set_title(
                f'{ch_names[j]}-> {ch_names[i]}',
                size='x-large'
            )
            axs[i, j].legend(fontsize='large', loc='best')
    # Plot title
    if title is None:
        fig_title = 'Hawkes influence ' + solver.kernel + ' kernel'
    else:
        fig_title = title
    fig.suptitle(fig_title, size=20)
    fig.tight_layout()
    # Save figure
    if savefig is not None:
        fig.savefig(savefig)
    # Plot figure
    if plotfig:
        fig.show()

    return fig, axs<|MERGE_RESOLUTION|>--- conflicted
+++ resolved
@@ -3,18 +3,13 @@
 import matplotlib.pyplot as plt
 import numpy as np
 
-<<<<<<< HEAD
-from fadin.utils.utils import optimizer, projected_grid
-from fadin.utils.compute_constants import get_zG, get_zN, get_ztzG, \
-    get_ztzG_approx
-=======
-from fadin.utils.utils import optimizer, projected_grid, momentmatching_nomark, \
+from fadin.utils.utils import optimizer, projected_grid, \
     init_kernel_parameters
 from fadin.utils.compute_constants import compute_constants_fadin
->>>>>>> 68c5d898
 from fadin.loss_and_gradient import compute_gradient_fadin
 from fadin.kernels import DiscreteKernelFiniteSupport
 from fadin.init import init_hawkes_params
+
 
 
 class FaDIn(object):
@@ -182,7 +177,6 @@
             assert optim_mask['alpha'].shape == torch.Size([n_dim, n_dim]), \
                 "Invalid alpha_mask shape, must be (n_dim, n_dim)"
             self.alpha_mask = optim_mask['alpha']
-<<<<<<< HEAD
 
         # Model parameters
         if 'moment_matching' in init:
@@ -198,30 +192,6 @@
                 "alpha parameter must be given"
             assert 'kernel' in init.keys(), \
                 "kernel parameter must be given"
-=======
-        self.alpha = (self.alpha * self.alpha_mask).requires_grad_(True)
-
-        if init == 'random' or self.moment_matching or init['kernel'] is None:
-            kernel_params_init = init_kernel_parameters(kernel,
-                                                        self.kernel_length,
-                                                        self.n_dim)
-
-        self.kernel_params_fixed = kernel_params_init
-
-        self.n_kernel_params = len(kernel_params_init)
-
-        self.kernel_model = DiscreteKernelFiniteSupport(self.delta, self.n_dim,
-                                                        kernel, self.kernel_length,
-                                                        0, self.kernel_length,
-                                                        grad_kernel)
-        self.kernel = kernel
-        # Set optimizer
-        self.params_intens = [self.baseline, self.alpha]
-
-        for i in range(self.n_kernel_params):
-            self.params_intens.append(
-                kernel_params_init[i].float().clip(1e-4).requires_grad_(True))
->>>>>>> 68c5d898
 
         # If the learning rate is not given, fix it to 1e-3
         if 'lr' not in params_optim.keys():
@@ -268,25 +238,7 @@
             end_time
         )
 
-<<<<<<< HEAD
         # Initialize optimizer
-=======
-        if self.moment_matching:
-            # Moment matching initialization of Hawkes parameters
-            baseline, alpha, kernel_params_init = momentmatching_nomark(
-                self, events, n_ground_events, end_time, self.mm_mode
-            )
-            self.baseline = baseline
-            self.alpha = alpha
-            # Set optimizer with moment_matching parameters
-            self.params_intens = [self.baseline, self.alpha]
-
-            for i in range(self.n_kernel_params):
-                kernel_param = kernel_params_init[i].float().clip(1e-4)
-                kernel_param.requires_grad_(True)
-                self.params_intens.append(kernel_param)
-
->>>>>>> 68c5d898
         self.opt = optimizer(
             self.params_intens,
             self.params_solver,
