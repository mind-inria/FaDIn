import torch
import time
<<<<<<< HEAD
=======
import matplotlib.pyplot as plt
>>>>>>> 20082f0c
import numpy as np

from fadin.utils.utils import optimizer, projected_grid
from fadin.utils.compute_constants import get_zG, get_zN, get_ztzG, \
    get_ztzG_approx
from fadin.loss_and_gradient import discrete_l2_loss_precomputation, \
    discrete_l2_loss_conv, get_grad_baseline, get_grad_alpha, get_grad_eta, \
    discrete_ll_loss_conv
from fadin.kernels import DiscreteKernelFiniteSupport


class FaDIn(object):
    """Define the FaDIn framework for estimated Hawkes processes.

    The framework is detailed in:

    Guillaume Staerman, Cédric Allain, Alexandre Gramfort, Thomas Moreau
    FaDIn: Fast Discretized Inference for Hawkes Processes with General
    Parametric Kernels
    https://arxiv.org/abs/2210.04635

    FaDIn minimizes the discretized L2 loss of Hawkes processes
    defined by the intensity  as a convolution between the kernel
    :math:`\\phi_{ij}` and the sum of Dirac functions
    :math:`z_i  := \\sum_{t^i_n \\in \\mathscr{F}^i_T} \\delta_{t^i_n}`
    located at the event occurrences :math:`t^i_n`:

    .. math::
        \\forall i \\in [1 \\dots p], \\quad
        \\lambda_i(t) = \\mu_i + \\sum_{j=1}^p \\phi_{ij} * z_j(t),
        \\quad t \\in [0, T]

    where

    * :math:`p` is the dimension of the process
    * :math:`\\mu_i` are the baseline intensities
    * :math:`\\phi_{ij}` are the kernels
    * :math:`z_j(t)` are the activation vector on the discretized grid.

    Parameters
    ----------
    n_dim : `int`
        Dimension of the underlying Hawkes process.

    kernel : `str` or `callable`
        Either define a kernel in ``{'raised_cosine' | 'truncated_gaussian' |
        'truncated_exponential'}`` or a custom kernel.

    kernel_params_init : `list` of tensor of shape (n_dim, n_dim)
        Initial parameters of the kernel.

    baseline_init : `tensor`, shape (n_dim,)
        Initial baseline parameters of the intensity of the Hawkes process.

    baseline_mask : `tensor` of shape (n_dim,), or `None`
        Tensor of same shape as the baseline vector, with values in (0, 1).
        `baseline` coordinates where `baseline_mask` is equal to 0
        will stay constant equal to zero and not be optimized.
        If set to `None`, all coordinates of baseline will be optimized.

    alpha_init : `tensor`, shape (n_dim, n_dim)
        Initial alpha parameters of the intensity of the Hawkes process.

    alpha_mask : `tensor` of shape (n_dim, n_dim), or `None`
        Tensor of same shape as the `alpha` tensor, with values in (0, 1).
        `alpha` coordinates and kernel parameters where `alpha_mask` = 0
        will not be optimized.
        If set to `None`, all coordinates of alpha will be optimized,
        and all kernel parameters will be optimized if optimize_kernel=`True`.

    kernel_length : `float`, `default=1.`
        Length of kernels in the Hawkes process.

    delta : `float`, `default=0.01`
        Step size of the discretization grid.

    optim : `str` in ``{'RMSprop' | 'Adam' | 'GD'}``, default='RMSprop'
        The algorithms used to optimize the Hawkes processes parameters.

    step_size : `float`, `default=1e-3`
        Learning rate of the chosen optimization algorithm.

    max_iter : `int`, `default=1000`
        Maximum number of iterations during fit.

    optimize_kernel : `boolean`, `default=True`
        If optimize_kernel is false, kernel parameters are not optimized
        and only the baseline and alpha are optimized.

    precomputations : `boolean`, `default=True`
        If precomputations is false, pytorch autodiff is applied on the loss.
        If precomputations is true, then FaDIn is computed.

    ztzG_approx : `boolean`, `default=True`
        If ztzG_approx is false, compute the true ztzG precomputation constant
        that is the computational bottleneck of FaDIn. if ztzG_approx is true,
        ztzG is approximated with Toeplitz matrix not taking into account
        edge effects.

    device : `str` in ``{'cpu' | 'cuda'}``
        Computations done on cpu or gpu. Gpu is not implemented yet.

    log : `boolean`, `default=False`
        Record the loss values during the optimization.

    grad_kernel : `None` or `callable`, default=None
        If kernel in ``{'raised_cosine'| 'truncated_gaussian' |
        'truncated_exponential'}`` the gradient function is implemented.
        If kernel is custom, the custom gradient must be given.

    criterion : `str` in ``{'l2' | 'll'}``, `default='l2'`
        The criterion to minimize. if not l2, FaDIn minimize
        the Log-Likelihood loss through AutoDifferentiation.

    tol : `float`, `default=1e-5`
        The tolerance of the solver (iterations stop when the stopping
        criterion is below it). If not reached the solver does 'max_iter'
        iterations.

    random_state : `int`, `RandomState` instance or `None`, `default=None`
        Set the torch seed to 'random_state'.

    Attributes
    ----------
    param_baseline : `tensor`, shape (n_dim)
        Baseline parameter of the Hawkes process.

    param_alpha : `tensor`, shape (n_dim, n_dim)
        Weight parameter of the Hawkes process.

    param_kernel : `list` of `tensor`
        list containing tensor array of kernels parameters.
        The size of the list varies depending the number of
        parameters. The shape of each tensor is `(n_dim, n_dim)`.

    v_loss : `tensor`, shape (n_iter)
        If `log=True`, compute the loss accross iterations.
        If no early stopping, `n_iter` is equal to `max_iter`.
    """

    def __init__(self, n_dim, kernel, kernel_params_init=None,
                 baseline_init=None, baseline_mask=None,
                 alpha_init=None, alpha_mask=None,
                 kernel_length=1, delta=0.01, optim='RMSprop',
                 params_optim=dict(), max_iter=2000, optimize_kernel=True,
                 precomputations=True, ztzG_approx=True,
                 device='cpu', log=False, grad_kernel=None, criterion='l2',
                 tol=10e-5, random_state=None):
        # param discretisation
        self.delta = delta
        self.W = kernel_length
        self.L = int(self.W / delta)
        self.ztzG_approx = ztzG_approx

        # param optim
        self.solver = optim
        self.max_iter = max_iter
        self.log = log
        self.tol = tol

        # params model
        self.n_dim = n_dim
        if baseline_init is None:
            self.baseline = torch.rand(self.n_dim)
        else:
            self.baseline = baseline_init.float()
        if baseline_mask is None:
            self.baseline_mask = torch.ones([n_dim])
        else:
            assert baseline_mask.shape == self.baseline.shape, \
                "Invalid baseline_mask shape, must be (n_dim,)"
            self.baseline_mask = baseline_mask
        self.baseline = (self.baseline * self.baseline_mask).requires_grad_(True)
        if alpha_init is None:
            self.alpha = torch.rand(self.n_dim, self.n_dim)
        else:
            self.alpha = alpha_init.float()
        if alpha_mask is None:
            self.alpha_mask = torch.ones([self.n_dim, self.n_dim])
        else:
            assert alpha_mask.shape == self.alpha.shape, \
                "Invalid alpha_mask shape, must be (n_dim, n_dim)"
            self.alpha_mask = alpha_mask
        self.alpha = (self.alpha * self.alpha_mask).requires_grad_(True)

        if kernel_params_init is None:
            kernel_params_init = []
            if kernel == 'raised_cosine':
                temp = 0.5 * self.W * torch.rand(self.n_dim, self.n_dim)
                temp2 = 0.5 * self.W * torch.rand(self.n_dim, self.n_dim)
                kernel_params_init.append(temp)
                kernel_params_init.append(temp2)
            elif kernel == 'truncated_gaussian':
                temp = 0.25 * self.W * torch.rand(self.n_dim, self.n_dim)
                temp2 = 0.5 * self.W * torch.rand(self.n_dim, self.n_dim)
                kernel_params_init.append(temp)
                kernel_params_init.append(temp2)
            elif kernel == 'truncated_exponential':
                kernel_params_init.append(2 * torch.rand(self.n_dim,
                                                         self.n_dim))
            else:
                raise NotImplementedError('kernel initial parameters of not \
                                           implemented kernel have to be given')

        self.kernel_params_fixed = kernel_params_init

        self.n_kernel_params = len(kernel_params_init)

        self.kernel_model = DiscreteKernelFiniteSupport(self.delta, self.n_dim,
                                                        kernel,
                                                        self.W, 0, self.W,
                                                        grad_kernel)
        self.kernel = kernel
        # Set optimizer
        self.params_intens = [self.baseline, self.alpha]

        self.optimize_kernel = optimize_kernel

        if self.optimize_kernel:
            for i in range(self.n_kernel_params):
                self.params_intens.append(
                    kernel_params_init[i].float().clip(1e-4).requires_grad_(True))

        self.precomputations = precomputations

        # If the learning rate is not given, fix it to 1e-3
        if 'lr' in params_optim.keys():
            params_optim['lr'] = 1e-3

        self.opt = optimizer(self.params_intens, params_optim, solver=optim)

        if criterion == 'll':
            self.precomputations = False

        self.criterion = criterion
        # device and seed
        if random_state is None:
            torch.manual_seed(0)
        else:
            torch.manual_seed(random_state)

        if torch.cuda.is_available() and device == 'cuda':
            self.device = 'cuda'
        else:
            self.device = 'cpu'

    def fit(self, events, end_time):
        """Learn the parameters of the Hawkes processes on a discrete grid.

        Parameters
        ----------
        events : list of array of size number of timestamps,
        list size is self.n_dim.

        end_time : int
            The end time of the Hawkes process.

        Returns
        -------
        self : object
            Fitted parameters.
        """
        n_grid = int(1 / self.delta) * end_time + 1
        discretization = torch.linspace(0, self.W, self.L)
        events_grid = projected_grid(events, self.delta, n_grid)
        n_events = events_grid.sum(1)

        ####################################################
        # Precomputations
        ####################################################
        if self.precomputations:
            print('number of events is:', int(n_events[0]))
            start = time.time()
            zG = get_zG(events_grid.double().numpy(), self.L)
            zN = get_zN(events_grid.double().numpy(), self.L)

            if self.ztzG_approx:
                ztzG = get_ztzG_approx(events_grid.double().numpy(), self.L)
            else:
                ztzG = get_ztzG(events_grid.double().numpy(), self.L)

            zG = torch.tensor(zG).float()
            zN = torch.tensor(zN).float()
            ztzG = torch.tensor(ztzG).float()
            print('precomput:', time.time() - start)

        ####################################################
        # save results
        ####################################################
        self.v_loss = torch.zeros(self.max_iter)

        self.param_baseline = torch.zeros(self.max_iter + 1, self.n_dim)
        self.param_alpha = torch.zeros(self.max_iter + 1,
                                       self.n_dim,
                                       self.n_dim)
        self.param_kernel = torch.zeros(self.n_kernel_params,
                                        self.max_iter + 1,
                                        self.n_dim, self.n_dim)
        self.param_baseline[0] = self.params_intens[0].detach()
        self.param_alpha[0] = self.params_intens[1].detach()

        # If kernel parameters are optimized
        if self.optimize_kernel:
            for i in range(self.n_kernel_params):
                self.param_kernel[i, 0] = self.params_intens[2 + i].detach()

        ####################################################
        start = time.time()
        for i in range(self.max_iter):
            print(f"Fitting model... {i/self.max_iter:6.1%}\r", end='',
                  flush=True)

            self.opt.zero_grad()
            if self.precomputations:
                if self.optimize_kernel:
                    # Update kernel
                    kernel = self.kernel_model.kernel_eval(self.params_intens[2:],
                                                           discretization)
                    # print('kernel', kernel)
                    grad_theta = self.kernel_model.grad_eval(self.params_intens[2:],
                                                             discretization)
                else:
                    kernel = self.kernel_model.kernel_eval(self.kernel_params_fixed,
                                                           discretization)

                if self.log:
                    self.v_loss[i] = \
                        discrete_l2_loss_precomputation(zG, zN, ztzG,
                                                        self.params_intens[0],
                                                        self.params_intens[1],
                                                        kernel, n_events,
                                                        self.delta,
                                                        end_time).detach()
                # Update baseline
                self.params_intens[0].grad = get_grad_baseline(zG,
                                                               self.params_intens[0],
                                                               self.params_intens[1],
                                                               kernel, self.delta,
                                                               n_events, end_time)
                # Update alpha
                self.params_intens[1].grad = get_grad_alpha(zG,
                                                            zN,
                                                            ztzG,
                                                            self.params_intens[0],
                                                            self.params_intens[1],
                                                            kernel,
                                                            self.delta,
                                                            n_events)
                if self.optimize_kernel:
                    for j in range(self.n_kernel_params):
                        self.params_intens[2 + j].grad = \
                            get_grad_eta(zG,
                                         zN,
                                         ztzG,
                                         self.params_intens[0],
                                         self.params_intens[1],
                                         kernel,
                                         grad_theta[j],
                                         self.delta,
                                         n_events)

            else:
                intens = self.kernel_model.intensity_eval(self.params_intens[0],
                                                          self.params_intens[1],
                                                          self.params_intens[2:],
                                                          events_grid,
                                                          discretization)
                if self.criterion == 'll':
                    loss = discrete_ll_loss_conv(intens, events_grid, self.delta)
                else:
                    loss = discrete_l2_loss_conv(intens, events_grid, self.delta)
                loss.backward()

            self.opt.step()

            # Save parameters
            self.params_intens[0].data = self.params_intens[0].data.clip(0) * \
                self.baseline_mask
            self.params_intens[1].data = self.params_intens[1].data.clip(0) * \
                self.alpha_mask
            self.param_baseline[i + 1] = self.params_intens[0].detach()
            self.param_alpha[i + 1] = self.params_intens[1].detach()

            # If kernel parameters are optimized
            if self.optimize_kernel:
                for j in range(self.n_kernel_params):
                    self.params_intens[2 + j].data = \
                        self.params_intens[2 + j].data.clip(0)
                    self.param_kernel[j, i + 1] = self.params_intens[2 + j].detach()

            # Early stopping
            if i % 100 == 0:
                error_b = torch.abs(self.param_baseline[i + 1] -
                                    self.param_baseline[i]).max()
                error_al = torch.abs(self.param_alpha[i + 1] -
                                     self.param_alpha[i]).max()
                error_k = torch.abs(self.param_kernel[0, i + 1] -
                                    self.param_kernel[0, i]).max()

                if error_b < self.tol and error_al < self.tol \
                   and error_k < self.tol:
                    print('early stopping at iteration:', i)
                    self.param_baseline = self.param_baseline[:i + 1]
                    self.param_alpha = self.param_alpha[:i + 1]
                    for j in range(self.n_kernel_params):
                        self.param_kernel[j] = self.param_kernel[j, i + 1]
                    break
        print('iterations in ', time.time() - start)

        return self


<<<<<<< HEAD
def plot(solver, plotfig=False, bl_noise=False, title=None, ch_names=None, savefig=None):
=======
def plot(solver, plotfig=True, title=None, ch_names=None, savefig=None):
>>>>>>> 20082f0c
    """
    Plots estimated kernels and baselines of solver.
    Should be called after calling the `fit` method on solver.

    Parameters
    ----------
    solver: |`MarkedFaDin` or `FaDIn` solver.
        `fit` method should be called on the solver before calling `plot`.

<<<<<<< HEAD
    plotfig: bool (default `False`)
        If set to `True`, the figure is plotted.

    bl_noise: bool (default`False`)
        Whether to plot the baseline of noisy activations.
        Only works if the solver has 'baseline_noise' attribute.
=======
    plotfig: bool (default `True`)
    If set to `True`, the figure is plotted.
>>>>>>> 20082f0c

    title: `str` or `None`, default=`None`
        Title of the plot. If set to `None`, the title text is generic.

    ch_names: list of `str` (default `None`)
        Channel names for subplots. If set to `None`, will be set to
        `np.arange(solver.n_dim).astype('str')`.
    savefig: str or `None`, default=`None`
        Path for saving the figure. If set to `None`, the figure is not saved.

    Returns
    -------
<<<<<<< HEAD
    fig, axs : matplotlib.pyplot Figure
=======
    fig, ax : matplotlib.pyplot Figure
>>>>>>> 20082f0c
        n_dim x n_dim subplots, where subplot of coordinates (i, j) shows the
        kernel component $\\alpha_{i, j}\\phi_{i, j}$ and the baseline $\\mu_i$
        of the intensity function $\\lambda_i$.

    """
    # Recover kernel time values and y values for kernel plot
<<<<<<< HEAD
    discretization = torch.linspace(0, solver.W, 200)
=======
    discretization = torch.linspace(0, solver.W, 100)
>>>>>>> 20082f0c
    kernel = DiscreteKernelFiniteSupport(solver.delta,
                                         solver.n_dim,
                                         kernel=solver.kernel,
                                         kernel_length=solver.W)
<<<<<<< HEAD
    kappa_values = kernel.kernel_eval(solver.params_intens[-2:],
=======
    kappa_values = kernel.kernel_eval(solver.params_intens[2:],
>>>>>>> 20082f0c
                                      discretization).detach()
    # Plot
    if ch_names is None:
        ch_names = np.arange(solver.n_dim).astype('str')
        print('ch_names', ch_names)
    fig, axs = plt.subplots(nrows=solver.n_dim,
                            ncols=solver.n_dim,
                            figsize=(4 * solver.n_dim, 4 * solver.n_dim),
                            sharey=True,
                            sharex=True,
                            squeeze=False)
    for i in range(solver.n_dim):
        for j in range(solver.n_dim):
            # Plot baseline
<<<<<<< HEAD
            label = rf'$\mu_{{{ch_names[i]}}}$={round(solver.baseline[i].item(), 2)}'
=======
            label = f'baseline {ch_names[i]} = {round(solver.baseline[i].item(), 2)}'
>>>>>>> 20082f0c
            axs[i, j].hlines(y=solver.baseline[i].item(),
                             xmin=0,
                             xmax=solver.W,
                             label=label,
                             color='orange',
<<<<<<< HEAD
                             linewidth=4
                             )
            if bl_noise:
                label = rf'$\tilde{{\mu}}_{{{ch_names[i]}}}$={round(solver.baseline_noise[i].item(), 2)}'
                axs[i, j].hlines(y=solver.baseline_noise[i].item(),
                                 xmin=0,
                                 xmax=solver.W,
                                 label=label,
                                 color='green',
                                 linewidth=4
                                 )
=======
                             linewidth=4)
>>>>>>> 20082f0c
            # Plot kernel (i, j)
            axs[i, j].plot(discretization[1:],
                           solver.alpha[i, j].item() * kappa_values[i, j, 1:],
                           label=rf'$\phi_{{{ch_names[i]},{ch_names[j]}}}$',
                           linewidth=4)
            # Handle text
<<<<<<< HEAD
            axs[i, j].set_xlabel('Time', size='x-large')
            axs[i, j].tick_params(
                axis='both',
                which='major',
                labelsize='x-large'
            )
            axs[i, j].set_title(
                f'{ch_names[j]}-> {ch_names[i]}',
                size='x-large'
            )
=======
            axs[i, j].set_xlabel('Time', size=15)
            axs[i, j].tick_params(axis='both', which='major', labelsize=15)
            axs[i, j].set_title(f'{ch_names[j]}-> {ch_names[i]}', size=17)
>>>>>>> 20082f0c
            axs[i, j].legend(fontsize='large')
    # Plot title
    if title is None:
        fig_title = 'Hawkes influence ' + solver.kernel + ' kernel'
    else:
        fig_title = title
<<<<<<< HEAD
    fig.suptitle(fig_title, size=20)
=======
    fig.suptitle(fig_title, size=25)
>>>>>>> 20082f0c
    fig.tight_layout()
    # Save figure
    if savefig is not None:
        fig.savefig(savefig)
    # Plot figure
    if plotfig:
        fig.show()

    return fig, axs<|MERGE_RESOLUTION|>--- conflicted
+++ resolved
@@ -1,9 +1,6 @@
 import torch
 import time
-<<<<<<< HEAD
-=======
 import matplotlib.pyplot as plt
->>>>>>> 20082f0c
 import numpy as np
 
 from fadin.utils.utils import optimizer, projected_grid
@@ -416,11 +413,7 @@
         return self
 
 
-<<<<<<< HEAD
 def plot(solver, plotfig=False, bl_noise=False, title=None, ch_names=None, savefig=None):
-=======
-def plot(solver, plotfig=True, title=None, ch_names=None, savefig=None):
->>>>>>> 20082f0c
     """
     Plots estimated kernels and baselines of solver.
     Should be called after calling the `fit` method on solver.
@@ -430,17 +423,12 @@
     solver: |`MarkedFaDin` or `FaDIn` solver.
         `fit` method should be called on the solver before calling `plot`.
 
-<<<<<<< HEAD
     plotfig: bool (default `False`)
         If set to `True`, the figure is plotted.
 
     bl_noise: bool (default`False`)
         Whether to plot the baseline of noisy activations.
         Only works if the solver has 'baseline_noise' attribute.
-=======
-    plotfig: bool (default `True`)
-    If set to `True`, the figure is plotted.
->>>>>>> 20082f0c
 
     title: `str` or `None`, default=`None`
         Title of the plot. If set to `None`, the title text is generic.
@@ -453,31 +441,19 @@
 
     Returns
     -------
-<<<<<<< HEAD
     fig, axs : matplotlib.pyplot Figure
-=======
-    fig, ax : matplotlib.pyplot Figure
->>>>>>> 20082f0c
         n_dim x n_dim subplots, where subplot of coordinates (i, j) shows the
         kernel component $\\alpha_{i, j}\\phi_{i, j}$ and the baseline $\\mu_i$
         of the intensity function $\\lambda_i$.
 
     """
     # Recover kernel time values and y values for kernel plot
-<<<<<<< HEAD
     discretization = torch.linspace(0, solver.W, 200)
-=======
-    discretization = torch.linspace(0, solver.W, 100)
->>>>>>> 20082f0c
     kernel = DiscreteKernelFiniteSupport(solver.delta,
                                          solver.n_dim,
                                          kernel=solver.kernel,
                                          kernel_length=solver.W)
-<<<<<<< HEAD
     kappa_values = kernel.kernel_eval(solver.params_intens[-2:],
-=======
-    kappa_values = kernel.kernel_eval(solver.params_intens[2:],
->>>>>>> 20082f0c
                                       discretization).detach()
     # Plot
     if ch_names is None:
@@ -492,17 +468,12 @@
     for i in range(solver.n_dim):
         for j in range(solver.n_dim):
             # Plot baseline
-<<<<<<< HEAD
             label = rf'$\mu_{{{ch_names[i]}}}$={round(solver.baseline[i].item(), 2)}'
-=======
-            label = f'baseline {ch_names[i]} = {round(solver.baseline[i].item(), 2)}'
->>>>>>> 20082f0c
             axs[i, j].hlines(y=solver.baseline[i].item(),
                              xmin=0,
                              xmax=solver.W,
                              label=label,
                              color='orange',
-<<<<<<< HEAD
                              linewidth=4
                              )
             if bl_noise:
@@ -514,16 +485,12 @@
                                  color='green',
                                  linewidth=4
                                  )
-=======
-                             linewidth=4)
->>>>>>> 20082f0c
             # Plot kernel (i, j)
             axs[i, j].plot(discretization[1:],
                            solver.alpha[i, j].item() * kappa_values[i, j, 1:],
                            label=rf'$\phi_{{{ch_names[i]},{ch_names[j]}}}$',
                            linewidth=4)
             # Handle text
-<<<<<<< HEAD
             axs[i, j].set_xlabel('Time', size='x-large')
             axs[i, j].tick_params(
                 axis='both',
@@ -534,22 +501,13 @@
                 f'{ch_names[j]}-> {ch_names[i]}',
                 size='x-large'
             )
-=======
-            axs[i, j].set_xlabel('Time', size=15)
-            axs[i, j].tick_params(axis='both', which='major', labelsize=15)
-            axs[i, j].set_title(f'{ch_names[j]}-> {ch_names[i]}', size=17)
->>>>>>> 20082f0c
             axs[i, j].legend(fontsize='large')
     # Plot title
     if title is None:
         fig_title = 'Hawkes influence ' + solver.kernel + ' kernel'
     else:
         fig_title = title
-<<<<<<< HEAD
     fig.suptitle(fig_title, size=20)
-=======
-    fig.suptitle(fig_title, size=25)
->>>>>>> 20082f0c
     fig.tight_layout()
     # Save figure
     if savefig is not None:
