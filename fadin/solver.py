--- conflicted
+++ resolved
@@ -1,19 +1,9 @@
 import torch
 import time
 
-<<<<<<< HEAD
 from fadin.utils.utils import optimizer, projected_grid
 from fadin.utils.compute_constants import compute_constants_fadin
 from fadin.loss_and_gradient import compute_gradient_fadin
-=======
-from fadin.utils.utils import projected_grid, momentmatching_nomark, \
-    init_kernel_parameters, smooth_projection_marked, init_saving_params, \
-    smart_init_noise, optimizer_fadin, optimizer_unhap
-from fadin.utils.compute_constants import compute_constants_fadin, \
-    compute_marked_quantities, compute_constants_unhap
-from fadin.loss_and_gradient import compute_gradient_fadin, compute_base_gradients, \
-    get_grad_eta_mixture, get_grad_rho_mixture
->>>>>>> 46dfc78f
 from fadin.kernels import DiscreteKernelFiniteSupport
 from fadin.init import init_hawkes_params
 
@@ -244,27 +234,8 @@
             end_time
         )
 
-<<<<<<< HEAD
         # Initialize optimizer
         self.opt = optimizer(
-=======
-        if self.moment_matching:
-            # Moment matching initialization of Hawkes parameters
-            baseline, alpha, kernel_params_init = momentmatching_nomark(
-                self, events, n_ground_events, end_time, self.mm_mode
-            )
-            self.baseline = baseline
-            self.alpha = alpha
-            # Set optimizer with moment_matching parameters
-            self.params_intens = [self.baseline, self.alpha]
-
-            for i in range(self.n_kernel_params):
-                kernel_param = kernel_params_init[i].float().clip(1e-4)
-                kernel_param.requires_grad_(True)
-                self.params_intens.append(kernel_param)
-
-        self.opt = optimizer_fadin(
->>>>>>> 46dfc78f
             self.params_intens,
             self.params_solver,
             solver=self.solver
@@ -342,9 +313,6 @@
                     break
         print('iterations in ', time.time() - start)
 
-<<<<<<< HEAD
-        return self
-=======
         return self
 
 
@@ -825,5 +793,4 @@
     if plotfig:
         fig.show()
 
-    return fig, axs
->>>>>>> 46dfc78f
+    return fig, axs